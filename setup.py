--- conflicted
+++ resolved
@@ -86,7 +86,6 @@
     # },
 
     install_requires=[
-<<<<<<< HEAD
           'numpy',
           'bokeh',
           'tornado',
@@ -101,24 +100,6 @@
           'sphinx'
           ],
     entry_points = {
-=======
-        'numpy',
-        'scipy',
-        'matplotlib',
-        'bokeh',
-        'tornado',
-        'pandas',
-        'joblib',
-        'pandeia.engine',
-        'batman-package',
-        'photutils',
-        'astropy',
-        'pysynphot',
-        'sqlalchemy',
-        'sphinx'
-    ],
-    entry_points={
->>>>>>> ff2f48db
         'console_scripts':
             ['start_pandexo=pandexo.engine.run_online:main']
     },
