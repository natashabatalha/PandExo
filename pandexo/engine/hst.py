--- conflicted
+++ resolved
@@ -203,9 +203,12 @@
     subarray        = pandeia_input['configuration']['detector']['subarray'].lower()
     nsamp           = pandeia_input['configuration']['detector']['nsamp']
     samp_seq        = pandeia_input['configuration']['detector']['samp_seq']    
-    if isinstance(samp_seq, str):
+    
+    try:
         samp_seq    = samp_seq.lower()
-    
+    except:
+        pass
+        
     if disperser == 'g141':
         # Define reference Hmag, flux, variance, and exposure time for GJ1214
         refmag      = 9.094
@@ -232,13 +235,8 @@
         return
     
     # Define maximum frame time
-<<<<<<< HEAD
     maxExptime  = 150.   
 
-=======
-    maxExptime  = 150.
-    
->>>>>>> 2a7f6cbb
     # Define available observing time per HST orbit in seconds
     if schedulability == '30':
         obsTime   = 51.3*60
@@ -247,30 +245,20 @@
     else:
         print("****HALTED: Unknown schedulability: %s" % schedulability)
         return
-<<<<<<< HEAD
-        
-    # Estimate reasonable number of HST orbits
-=======
+
     
     # Compute recommended number of HST orbits and compare to user specified value
->>>>>>> 2a7f6cbb
     guessorbits = wfc3_GuessNOrbits(trdur)
     if norbits == None:
         norbits = guessorbits
     elif norbits != guessorbits:
         print("****WARNING: Number of specified HST orbits does not match number of recommended orbits: %0.0f" % guessorbits)
-<<<<<<< HEAD
+
      
     if nsamp == 0 or nsamp == None or samp_seq == None or samp_seq == "none":
         # Estimate reasonable values
         nsamp, samp_seq = wfc3_GuessParams(hmag, disperser, scanDirection, subarray, obsTime, maxExptime)
-=======
-    
-    if nsamp == 0 or nsamp == None or samp_seq == None or samp_seq == "none":
-        # Determine optimal nsamp and samp_seq values
-        nsamp, samp_seq = wfc3_GuessParams(hmag, disperser, scanDirection, subarray, 
-                                           obsTime, maxScanHeight, maxExptime)
->>>>>>> 2a7f6cbb
+
     # Calculate observation parameters
     exptime, tottime, scanRate, scanHeight, fluence = wfc3_obs(hmag, disperser, scanDirection, 
                                                                subarray, nsamp, samp_seq)
@@ -299,10 +287,7 @@
     
     # Estimate number of good points during planet transit
     # First point in each HST orbit is flagged as bad; therefore, subtract from total
-<<<<<<< HEAD
-
-=======
->>>>>>> 2a7f6cbb
+
     if orbitsTr < 0.5:
         # Entire transit fits within one HST orbit
         ptsInTr  = ptsOrbit * orbitsTr/0.5 - 1
@@ -316,10 +301,6 @@
         # Assume transit contains 2+ orbits timed to maximize # of data points.
         ptsInTr  = ptsOrbit * (np.floor(orbitsTr) + np.min((1,np.remainder(orbitsTr-np.floor(orbitsTr),1)/0.5))) - np.ceil(orbitsTr)
 
-<<<<<<< HEAD
-    
-=======
->>>>>>> 2a7f6cbb
     # Estimate number of good points outside of transit
     # Discard first HST orbit
     ptsOutTr    = (ptsOrbit-1) * (norbits-1) - ptsInTr
@@ -395,11 +376,7 @@
 
     params          = batman.TransitParams()
     params.t0       = 1.                    #time of inferior conjunction
-<<<<<<< HEAD
     params.per      = 1.                    #orbital period  is unity because units are phase
-=======
-    params.per      = 1.                    #orbital period is unity because units are phase
->>>>>>> 2a7f6cbb
     params.rp       = rprs                  #planet radius (in units of stellar radii)
     params.a        = aRs                   #semi-major axis (in units of stellar radii)
     params.inc      = inc                   #orbital inclination (in degrees)
@@ -485,11 +462,7 @@
         wmin = 0.84
         wmax = 1.13
     else:
-<<<<<<< HEAD
-        print("****HALTED: Unrecognized disperser name '%s'" % disperser)
-=======
         print("****HALTED: Unrecognized disperser name: '%s'" % disperser)
->>>>>>> 2a7f6cbb
         return
     
     # Determine wavelength bins
